from setuptools import find_packages, setup

package_name = 'apex_putter'

setup(
    name=package_name,
    version='0.0.0',
    packages=find_packages(exclude=['test']),
    data_files=[
        ('share/ament_index/resource_index/packages',
            ['resource/' + package_name]),
        ('share/' + package_name, ['package.xml']),
<<<<<<< HEAD
        ('share/' + package_name + '/launch/', ['launch/vision.launch.xml']),
        ('share/' + package_name + '/config/', ['config/apriltag.rviz',
                                                'config/moveit.rviz',
                                                'launch/demo.launch.py',
                                                'launch/pickplace.launch.py',
=======
        ('share/' + package_name + '/launch/', ['launch/vision.launch.xml',
>>>>>>> 39dad09a
                                                'launch/pickplace.launch.py',
                                                'launch/demo.launch.py']),
        ('share/' + package_name + '/config/', ['config/apriltag.rviz',
                                                'config/atag_ros.yaml'])
    ],
    install_requires=['setuptools'],
    zip_safe=True,
    maintainer='Zhengyang Kris Weng',
    maintainer_email='wengmister@gmail.com',
    description='ME495 Final Project Fall 2024 Group 3 - Apex Putter: a mini-golf robot',
    license='MIT',
    tests_require=['pytest'],
    entry_points={
        'console_scripts': [
            # 'pick_node = apex_putter.pick_node:main',
            'demo_node = apex_putter.demo_node:main',
            'pick_node = apex_putter.pick_node:main',
            'vision = apex_putter.vision:main',
            'yolo = apex_putter.yolo:main',
        ],
    },
)<|MERGE_RESOLUTION|>--- conflicted
+++ resolved
@@ -10,18 +10,14 @@
         ('share/ament_index/resource_index/packages',
             ['resource/' + package_name]),
         ('share/' + package_name, ['package.xml']),
-<<<<<<< HEAD
-        ('share/' + package_name + '/launch/', ['launch/vision.launch.xml']),
+        ('share/' + package_name + '/launch/', ['launch/vision.launch.xml',
+                                                'launch/pickplace.launch.py',
+                                                'launch/demo.launch.py']),
         ('share/' + package_name + '/config/', ['config/apriltag.rviz',
                                                 'config/moveit.rviz',
                                                 'launch/demo.launch.py',
                                                 'launch/pickplace.launch.py',
-=======
-        ('share/' + package_name + '/launch/', ['launch/vision.launch.xml',
->>>>>>> 39dad09a
                                                 'launch/pickplace.launch.py',
-                                                'launch/demo.launch.py']),
-        ('share/' + package_name + '/config/', ['config/apriltag.rviz',
                                                 'config/atag_ros.yaml'])
     ],
     install_requires=['setuptools'],
