from setuptools import find_packages, setup

package_name = 'apex_putter'

setup(
    name=package_name,
    version='0.0.0',
    packages=find_packages(exclude=['test']),
    data_files=[
        ('share/ament_index/resource_index/packages',
            ['resource/' + package_name]),
        ('share/' + package_name, ['package.xml']),
        ('share/' + package_name + '/launch/', ['launch/vision.launch.xml',
                                                'launch/demo.launch.py',
<<<<<<< HEAD
                                                'launch/pickplace.launch.py']),
=======
                                                'launch/calibration.launch.xml']),
>>>>>>> 37bf04af
        ('share/' + package_name + '/config/', ['config/apriltag.rviz',
                                                'config/atag_ros.yaml'])
    ],
    install_requires=['setuptools'],
    zip_safe=True,
    maintainer='Zhengyang Kris Weng',
    maintainer_email='wengmister@gmail.com',
    description='ME495 Final Project Fall 2024 Group 3 - Apex Putter: a mini-golf robot',
    license='MIT',
    tests_require=['pytest'],
    entry_points={
        'console_scripts': [
            # 'pick_node = apex_putter.pick_node:main',
            'demo_node = apex_putter.demo_node:main',
            'pick_node = apex_putter.pick_node:main',
            'vision = apex_putter.vision:main',
            'yolo = apex_putter.yolo:main',
            'demo = apex_putter.demo:main',
            'calibration = apex_putter.calibration:main',
        ],
    },
)<|MERGE_RESOLUTION|>--- conflicted
+++ resolved
@@ -12,11 +12,7 @@
         ('share/' + package_name, ['package.xml']),
         ('share/' + package_name + '/launch/', ['launch/vision.launch.xml',
                                                 'launch/demo.launch.py',
-<<<<<<< HEAD
-                                                'launch/pickplace.launch.py']),
-=======
                                                 'launch/calibration.launch.xml']),
->>>>>>> 37bf04af
         ('share/' + package_name + '/config/', ['config/apriltag.rviz',
                                                 'config/atag_ros.yaml'])
     ],
