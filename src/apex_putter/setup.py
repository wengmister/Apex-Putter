--- conflicted
+++ resolved
@@ -9,22 +9,11 @@
     data_files=[
         ('share/ament_index/resource_index/packages',
             ['resource/' + package_name]),
-<<<<<<< HEAD
-        ('share/' + package_name, ['package.xml',
-                                   'launch/demo.launch.py',
-                                   'launch/pickplace.launch.py',
-                                   'launch/vision.launch.xml',
-                                   'config/apriltag.rviz',
-                                   'config/demo.rviz',
-                                   'config/atag_ros.yaml']),
-
-=======
         ('share/' + package_name, ['package.xml']),
         ('share/' + package_name + '/launch/', ['launch/vision.launch.xml']),
         ('share/' + package_name + '/config/', ['config/apriltag.rviz',
                                                 'launch/pickplace.launch.py',
                                                 'config/atag_ros.yaml'])
->>>>>>> bfacd024
     ],
     install_requires=['setuptools'],
     zip_safe=True,
@@ -35,12 +24,7 @@
     tests_require=['pytest'],
     entry_points={
         'console_scripts': [
-            'pick_node = apex_putter.pick_node:main',
-            'vision = apex_putter.vision:main',
-<<<<<<< HEAD
-            'demo_node = apex_putter.demo_node:main'
-=======
->>>>>>> bfacd024
+            'vision = apex_putter.vision:main'
         ],
     },
 )