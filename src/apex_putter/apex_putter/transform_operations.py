import numpy as np
from rclpy.node import Node
import math
from geometry_msgs.msg import Transform, TransformStamped
from transforms3d.quaternions import quat2mat, mat2quat
from transforms3d.affines import compose, decompose
from geometry_msgs.msg import Pose
import math

def htm_to_transform(htm: np.array) -> Transform:
    """
    Convert a HTM to a Transform object
    """
    # Decompose the result
    translation, rotation, _, _ = decompose(htm)
    quaternion = mat2quat(rotation)  # Returns w,x,y,z
    
    # Create and populate result transform
    result = Transform()
    result.translation.x = float(translation[0])
    result.translation.y = float(translation[1])
    result.translation.z = float(translation[2])
    result.rotation.w = float(quaternion[0])  # transforms3d returns w,x,y,z
    result.rotation.x = float(quaternion[1])
    result.rotation.y = float(quaternion[2])
    result.rotation.z = float(quaternion[3])

    return result

def transform_to_htm(transform: Transform) -> np.array:
    '''
    Args:
        transform: Transfrom is msg type of tf publisher.
    Returns:
        htm format of the same (4x4 np.array): homogeneous transformation matrix 
    '''
    translation = np.array([
        transform.translation.x,
        transform.translation.y,
        transform.translation.z
    ])
    quaternion = np.array([
        transform.rotation.w,
        transform.rotation.x,
        transform.rotation.y,
        transform.rotation.z
    ])
    rotation_matrix = quat2mat(quaternion)
    htm = np.eye(4)
    htm[0:3, 0:3] = rotation_matrix 
    htm[0:3, 3] = translation 
    return htm

def combine_transforms(known_matrix: np.array, tag_transform: TransformStamped) -> Transform:
    """
    Combines a known transform matrix with a TF2 transform in ROS2
    
    Args:
        known_transform (4x4 np.array): A known homogeneous transformation matrix.
        tf2_transform (TransformStamped): Transform from TF2
        
    Returns:
        Transform: The resulting combined transform
    """

    # Convert TF2 transform to matrix
    tf2_translation = np.array([
        tag_transform.transform.translation.x,
        tag_transform.transform.translation.y,
        tag_transform.transform.translation.z
    ])
    tf2_rotation = quat2mat([
        tag_transform.transform.rotation.w,
        tag_transform.transform.rotation.x,
        tag_transform.transform.rotation.y,
        tag_transform.transform.rotation.z
    ])
    tf2_scale = np.ones(3)
    tf2_matrix = compose(tf2_translation, tf2_rotation, tf2_scale)
    
    # Combine transforms through matrix multiplication
    result_matrix = np.matmul(tf2_matrix, known_matrix)
    
    result = htm_to_transform(result_matrix)
    
    return result

def obj_in_bot_frame(T_camObj):
    '''
    Input(4x4 np.array): Camera-to-Ball transform  T_camObj
    Output(4x4 np.array): T_objBot
    Fixed: T_botCam    
    '''
    # Write the fixed frame transform here.
    T_botCam = np.array([0])
    T_objBot = np.dot(np.linalg.inv(T_camObj),np.linalg.inv(T_botCam))
    return T_objBot

def detected_obj_pose(T_camObj: Transform):
    '''
    This function returns the pose in robot frame of the robot to 
    reach the object detected by vision.

    Args: 
        transform: tf of object detected in camera frame
    Returns:
        pose: pose(or waypoint) of the object in robot frame.
    '''

    T_camObj = transform_to_htm(T_camObj)
    T_objBot = obj_in_bot_frame(T_camObj)
    pose = Pose()
    pose.position.x = T_objBot[0,3]
    pose.position.y = T_objBot[1,3]
    pose.position.z = T_objBot[2,3]
    # Figure a way to calc optimal orientation
    # pose.orientation.x = 0.90305
    # pose.orientation.y = 0.429622
    # pose.orientation.z = -3.8634e-05
    # pose.orientation.w = -5.0747e-06
    return pose

<<<<<<< HEAD
def deproject_ball_pose(dx,dy,dz, R=2.03):
=======
def deproject_ball_pose(dx,dy,dz, R=21):
>>>>>>> 726440ce
    '''
    Input:
        (x_c, y_c, z_c) : camera pose
        (x_b, y_b, z_b) : ball pose
        R: Radius of ball
    Returns:
        (x_r, y_r, z_r) : pose for center of the ball.
    '''
    # R: Radius of ball
    
    # Distance from the camera to the ball.
    distance = math.sqrt(dx**2 + dy**2 + dz**2)
    
    # Scale the displacement to account for the radius of the ball.
    scaling_factor = (distance + R) / distance
    
    # Coordinates of the ball center
    x_r = dx * scaling_factor
    y_r = dy * scaling_factor
    z_r = dz * scaling_factor
    
    return x_r, y_r, z_r

# Test functions
def test():
    manipulator_pos = np.array([
        [0.7071, -0.7071, 0, 1],
        [0.7071, 0.7071, 0, 0.44454056],
        [0, 0, 1, 0.66401457],
        [0, 0, 0, 1]
    ])
    
    tranform = htm_to_transform(manipulator_pos)
    htm = transform_to_htm(tranform)
    print(htm)

test()<|MERGE_RESOLUTION|>--- conflicted
+++ resolved
@@ -120,11 +120,7 @@
     # pose.orientation.w = -5.0747e-06
     return pose
 
-<<<<<<< HEAD
-def deproject_ball_pose(dx,dy,dz, R=2.03):
-=======
 def deproject_ball_pose(dx,dy,dz, R=21):
->>>>>>> 726440ce
     '''
     Input:
         (x_c, y_c, z_c) : camera pose
