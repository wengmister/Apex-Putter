--- conflicted
+++ resolved
@@ -83,7 +83,6 @@
         self.get_logger().info("Found goal club tf.")
         self.goal_ee_tf()
         return response
-<<<<<<< HEAD
 
     def calculate_hole_to_ball_vector(self):
         """Calculate the vector from the hole to the ball"""
@@ -93,46 +92,6 @@
             pose_ball_hole.pose.position.x, pose_ball_hole.pose.position.y, pose_ball_hole.pose.position.z])
         self.get_logger().info("Get hole to ball vec.")
         return self.hole_ball_vec  # vector: hole to ball
-=======
-
-    def look_up_ball_in_base_frame(self):
-        """Look up the ball position in the base frame"""
-        self.get_logger().info("Looking up ball position in base frame.")
-        try:
-            transform_base_ball = self.tf_buffer.lookup_transform(
-                self.base_frame, self.ball_tag_frame, rclpy.time.Time())
-            self.get_logger().info(f"Transform from {self.ball_tag_frame} to {
-                self.base_frame}: {transform_base_ball}")
-            htm_base_ball = transOps.transform_to_htm(
-                transform_base_ball.transform)
-            self.ball_position = htm_base_ball[:3, 3]
-            self.get_logger().info(f"Ball position: {self.ball_position}")
-        except Exception as e:
-            self.get_logger().error(f"Failed to look up ball position: {e}")
-
-    def look_up_hole_in_base_frame(self):
-        """Look up the hole position in the base frame"""
-        self.get_logger().info("Looking up hole position in base frame.")
-        try:
-            transform_base_hole = self.tf_buffer.lookup_transform(
-                self.base_frame, self.hole_tag_frame, rclpy.time.Time())
-            self.get_logger().info(f"Transform from {self.hole_tag_frame} to {
-                self.base_frame}: {transform_base_hole}")
-            htm_base_hole = transOps.transform_to_htm(
-                transform_base_hole.transform)
-            self.hole_position = htm_base_hole[:3, 3]
-            self.get_logger().info(f"Hole position: {self.hole_position}")
-        except Exception as e:
-            self.get_logger().error(f"Failed to look up hole position: {e}")
-
-    def calculate_hole_to_ball_vector(self):
-        """Calculate the vector from the hole to the ball"""
-        self.look_up_ball_in_base_frame()
-        self.look_up_hole_in_base_frame()
-        # flatten the hole position on z-axis
-        self.hole_position[2] = self.ball_position[2]
-        return self.ball_position - self.hole_position  # vector: hole to ball
->>>>>>> a6257a5f
 
     def goal_club_tf(self):
         radius = 0.045
@@ -150,10 +109,10 @@
         t.header.frame_id = 'base'
         t.child_frame_id = 'goal_face'
 
-        t.transform.translation.x = self.ball_position[0] - \
-            0.05 * ball_hole_unit[0]
-        t.transform.translation.y = self.ball_position[1] - \
-            0.05 * ball_hole_unit[1]
+        t.transform.translation.x = self.ball_position[0] + \
+            0.08 * self.v_h2b[0]
+        t.transform.translation.y = self.ball_position[1] + \
+            0.08 * self.v_h2b[1]
         t.transform.translation.z = self.ball_position[2]
         t.transform.rotation.x = club_face_orientation[0]
         t.transform.rotation.y = club_face_orientation[1]
@@ -185,12 +144,6 @@
         self.get_logger().info("Ready requested.")
         self.get_logger().info("=============================================================")
 
-<<<<<<< HEAD
-        ideal_pose = self.MPI.get_transform(self.base_frame, 'goal_ee')
-        await self.MPI.move_arm_pose(ideal_pose.pose, max_velocity_scaling_factor=0.2, max_acceleration_scaling_factor=0.2)
-        return response
-
-=======
         # Look up the ideal ee transform first
         ideal_ee_transform = self.tf_buffer.lookup_transform(
             self.base_frame, 'goal_ee', rclpy.time.Time())
@@ -213,64 +166,23 @@
             output = 0.8
         return output
 
-
->>>>>>> a6257a5f
     async def putt_callback(self, request, response):
         """Putt the fucking ball"""
         self.get_logger().info("Putt requested.")
         self.get_logger().info("=============================================================")
-<<<<<<< HEAD
-        club_face_tf = self.MPI.get_transform('base', 'club_face')
-        hole_tf = self.MPI.get_transform('base', 'hole')
-        ee_tf = self.MPI.get_transform('base', 'fer_link8')
-        ee_pose = ee_tf.pose
-        hole_pose = hole_tf.pose
-
-        club_face_pos = club_face_tf.pose.position
-        hole_pos = hole_pose.position
-
-        traj_vec = np.array([hole_pos.x - club_face_pos.x,
-                             hole_pos.y - club_face_pos.y])
-        traj_mag = np.linalg.norm(traj_vec)
-        traj_norm = traj_vec / traj_mag
-
-        waypoints = []
-        for i in range(5):
-            pose = Pose()
-            pose.position.x = ee_pose.position.x - i*0.05*traj_norm[0]
-            pose.position.y = ee_pose.position.y - i*0.05*traj_norm[1]
-            pose.position.z = ee_pose.position.z
-            pose.orientation = ee_pose.orientation
-            waypoints.append(pose)
-
-        for i in range(4, -1):
-            pose = Pose()
-            pose.position.x = ee_pose.position.x - i*0.05*traj_norm[0]
-            pose.position.y = ee_pose.position.y - i*0.05*traj_norm[1]
-            pose.position.z = ee_pose.position.z
-            pose.orientation = ee_pose.orientation
-            waypoints.append(pose)
-
-        for i in range(5):
-            pose = Pose()
-            pose.position.x = ee_pose.position.x + i*0.05*traj_norm[0]
-            pose.position.y = ee_pose.position.y + i*0.05*traj_norm[1]
-            pose.position.z = ee_pose.position.z
-            pose.orientation = ee_pose.orientation
-            waypoints.append(pose)
-
-        await self.MPI.move_arm_cartesian(waypoints)
-=======
-        ideal_ee_transform = self.tf_buffer.lookup_transform(self.base_frame, 'goal_ee', rclpy.time.Time())
+        ideal_ee_transform = self.tf_buffer.lookup_transform(
+            self.base_frame, 'goal_ee', rclpy.time.Time())
         ideal_pose = Pose()
-        ideal_pose.position.x = ideal_ee_transform.transform.translation.x - 0.2 * self.v_h2b[0]
-        ideal_pose.position.y = ideal_ee_transform.transform.translation.y - 0.2 * self.v_h2b[1]
+        ideal_pose.position.x = ideal_ee_transform.transform.translation.x - \
+            0.2 * self.v_h2b[0]
+        ideal_pose.position.y = ideal_ee_transform.transform.translation.y - \
+            0.2 * self.v_h2b[1]
         ideal_pose.position.z = ideal_ee_transform.transform.translation.z
         ideal_pose.orientation = ideal_ee_transform.transform.rotation
 
         traj_vec = self.v_h2b
         traj_mag = np.linalg.norm(traj_vec)
-        traj_unit = traj_vec / traj_mag 
+        traj_unit = traj_vec / traj_mag
 
         def contruct_putt_pose(vector, ideal_pose, scaling):
             pose = Pose()
@@ -279,14 +191,14 @@
             pose.position.z = ideal_pose.position.z
             pose.orientation = ideal_pose.orientation
             return pose
-        
+
         putt_pose_2 = contruct_putt_pose(traj_unit, ideal_pose, 0.11)
         strength = self.calculate_putt_strength()
 
-        self.get_logger().info(f"=====================Putt strength: {strength}=====================")    
+        self.get_logger().info(f"=====================Putt strength: {
+            strength}=====================")
 
         await self.MPI.move_arm_pose(putt_pose_2, max_velocity_scaling_factor=strength, max_acceleration_scaling_factor=strength * 0.8)
->>>>>>> a6257a5f
         return response
 
     async def swing_callback(self, request, response):
@@ -309,7 +221,6 @@
         """Offset the ball position by z"""
         self.ball_position[2] += z
 
-<<<<<<< HEAD
     def timer_callback(self):
         ball_pose = self.MPI.get_transform(
             self.base_frame, self.ball_tag_frame)
@@ -329,8 +240,6 @@
         except tf2_ros.ExtrapolationException as e:
             self.get_logger().debug(f'Extrapolation exception: {e}')
 
-=======
->>>>>>> a6257a5f
 
 def main(args=None):
     rclpy.init(args=args)
