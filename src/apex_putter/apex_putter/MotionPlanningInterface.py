--- conflicted
+++ resolved
@@ -37,31 +37,6 @@
         self.gripper_controller = 'fer_gripper'
 
     # MotionPlanner functions
-<<<<<<< HEAD
-    def plan_joint_space(self, joint_name, joint_values,
-                         robot_state,
-                         max_velocity_scaling_factor=0.1,
-                         max_acceleration_scaling_factor=0.1,
-                         execute=False):
-        return self.MotionPlanner.plan_joint_space(joint_name, joint_values, robot_state, max_velocity_scaling_factor, max_acceleration_scaling_factor, execute)
-
-    def plan_work_space(self, goal_position=None, goal_orientation=None, start_pose=None,
-                        max_velocity_scaling_factor=0.1,
-                        max_acceleration_scaling_factor=0.1,
-                        execute=False):
-        return self.MotionPlanner.plan_work_space(goal_position, goal_orientation, start_pose,
-                                                  max_velocity_scaling_factor, max_acceleration_scaling_factor, execute)
-
-    def plan_cartesian_path(self, waypoints, start_pose=None,
-                            max_velocity_scaling_factor=0.1,
-                            max_acceleration_scaling_factor=0.1,
-                            avoid_collisions=True):
-        return self.MotionPlanner.plan_cartesian_path(waypoints, start_pose, max_velocity_scaling_factor,
-                                                      max_acceleration_scaling_factor, avoid_collisions)
-
-    def execute_trajectory(self, trajectory):
-        return self.MotionPlanner.execute_trajectory(trajectory)
-=======
     async def move_arm_joints(self, joint_values, start_config=None, max_velocity_scaling_factor=0.1, max_acceleration_scaling_factor=0.1):
         """Move arm to desired joint values."""
         if start_config is None:
@@ -151,7 +126,6 @@
             trajectory=traj,
             controller=self.gripper_controller
         )
->>>>>>> bfacd024
 
     def save_trajectory(self, name, trajectory):
         """
