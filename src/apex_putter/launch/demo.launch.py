--- conflicted
+++ resolved
@@ -8,7 +8,6 @@
 
 def generate_launch_description():
     return LaunchDescription([
-<<<<<<< HEAD
         DeclareLaunchArgument('demo', default_value='true',
                               description='Sets the mode to demo.'),
         Node(
@@ -28,22 +27,6 @@
                 'franka_fer_moveit_config'), '/launch', '/demo.launch.py'],
             condition=IfCondition(EqualsSubstitution(
                 LaunchConfiguration('demo'), 'true'))
-=======
-        IncludeLaunchDescription(
-            launch_description_source=PathJoinSubstitution([
-                FindPackageShare('franka_fer_moveit_config'),
-                'launch',
-                'moveit_rviz.launch.py'
-            ]),
-            launch_arguments={'robot_ip': 'panda0.robot'}.items()
-        ),
-        IncludeLaunchDescription(
-            launch_description_source=PathJoinSubstitution([
-                FindPackageShare('apex_putter'),
-                'launch',
-                'vision.launch.xml'
-            ])
->>>>>>> 726440ce
         ),
         Node(
             package='apex_putter',
