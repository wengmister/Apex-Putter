from launch import LaunchDescription
from launch.actions import DeclareLaunchArgument, IncludeLaunchDescription
from launch.conditions import IfCondition
from launch.substitutions import EqualsSubstitution, LaunchConfiguration, PathJoinSubstitution
from launch_ros.actions import Node
from launch_ros.substitutions import FindPackageShare
from moveit_configs_utils import MoveItConfigsBuilder


def generate_launch_description():
    moveit_config = MoveItConfigsBuilder("fer", package_name="franka_fer_moveit_config").to_moveit_configs()
    return LaunchDescription([
<<<<<<< HEAD
        IncludeLaunchDescription(
            launch_description_source=PathJoinSubstitution([
                FindPackageShare('franka_fer_moveit_config'),
                'launch',
                # 'moveit_rviz.launch.py'
                'demo.launch.py'
            ])
            # launch_arguments={'robot_ip': 'panda0.robot'}.items()
        ),
=======
        # IncludeLaunchDescription(
        #     launch_description_source=PathJoinSubstitution([
        #         FindPackageShare('franka_fer_moveit_config'),
        #         'launch',
        #         'moveit_rviz.launch.py'
        #         # 'demo.launch.py'
        #     ]),
        #     launch_arguments={'robot_ip': 'panda0.robot'}.items()
        # ),
>>>>>>> a6257a5f
        IncludeLaunchDescription(
            launch_description_source=PathJoinSubstitution([
                FindPackageShare('apex_putter'),
                'launch',
                'vision.launch.xml'
            ])
        ),
        Node(
            package='apex_putter',
            executable='demo',
            name='demo'  # Changed from exec_name to name
        ),
        Node(
            package='rviz2',
            executable='rviz2',
            output='log',
            arguments=[
                '-d',
                PathJoinSubstitution([
                    FindPackageShare('apex_putter'),
                    'config',
                    'apriltag.rviz'
                ]),
                '--ros-args',
                '--log-level',
                'fatal'
            ],
            parameters=[
                moveit_config.planning_pipelines,
                moveit_config.robot_description_kinematics
            ],
        )
    ])<|MERGE_RESOLUTION|>--- conflicted
+++ resolved
@@ -8,29 +8,18 @@
 
 
 def generate_launch_description():
-    moveit_config = MoveItConfigsBuilder("fer", package_name="franka_fer_moveit_config").to_moveit_configs()
+    moveit_config = MoveItConfigsBuilder(
+        "fer", package_name="franka_fer_moveit_config").to_moveit_configs()
     return LaunchDescription([
-<<<<<<< HEAD
         IncludeLaunchDescription(
             launch_description_source=PathJoinSubstitution([
                 FindPackageShare('franka_fer_moveit_config'),
                 'launch',
-                # 'moveit_rviz.launch.py'
-                'demo.launch.py'
-            ])
-            # launch_arguments={'robot_ip': 'panda0.robot'}.items()
+                'moveit_rviz.launch.py'
+                # 'demo.launch.py'
+            ]),
+            launch_arguments={'robot_ip': 'panda0.robot'}.items()
         ),
-=======
-        # IncludeLaunchDescription(
-        #     launch_description_source=PathJoinSubstitution([
-        #         FindPackageShare('franka_fer_moveit_config'),
-        #         'launch',
-        #         'moveit_rviz.launch.py'
-        #         # 'demo.launch.py'
-        #     ]),
-        #     launch_arguments={'robot_ip': 'panda0.robot'}.items()
-        # ),
->>>>>>> a6257a5f
         IncludeLaunchDescription(
             launch_description_source=PathJoinSubstitution([
                 FindPackageShare('apex_putter'),
